--- conflicted
+++ resolved
@@ -30,11 +30,8 @@
   </PropertyGroup>
 
   <ItemGroup>
-<<<<<<< HEAD
     <PackageReference Include="Microsoft.Extensions.Logging" Version="2.0.0" />
-=======
     <PackageReference Include="Microsoft.Extensions.Logging" Version="2.1.1" />
->>>>>>> 9d8df5e9
     <PackageReference Include="System.ComponentModel.TypeConverter" Version="4.3.0" />
   </ItemGroup>
 
